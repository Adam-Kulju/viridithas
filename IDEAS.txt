--- conflicted
+++ resolved
@@ -29,10 +29,7 @@
 - add good logging for everything using `log` + `env_logger`
 -- datagen, data reanalysis, maybe other things
 - mess about with the in-check QS score, and aspiration windows relating to it.
-<<<<<<< HEAD
 - fix score_capture()
 - add Shuffle Chess starting positions for datagen. (double shuffle chess?)
 - fix dextensions
-=======
-- use relaxed atomics for more things
->>>>>>> dac731d8
+- use relaxed atomics for more things