use crate::{chessmove::Move, board::Board, threadlocal::ThreadData, lookups, definitions::PAWN};

use super::{MoveList, MoveListEntry};

pub const TT_MOVE_SCORE: i32 = 20_000_000;
const FIRST_ORDER_KILLER_SCORE: i32 = 9_000_000;
const SECOND_ORDER_KILLER_SCORE: i32 = 8_000_000;
const COUNTER_MOVE_SCORE: i32 = 2_000_000;
const THIRD_ORDER_KILLER_SCORE: i32 = 1_000_000;
const WINNING_CAPTURE_SCORE: i32 = 10_000_000;
const MOVEGEN_SEE_THRESHOLD: i32 = 0;

#[derive(Debug, Clone, Copy, PartialEq, Eq)]
enum Stage {
    TTMove,
    GenerateMoves,
    YieldMoves,
}

pub struct MovePicker<const CAPTURES_ONLY: bool, const DO_SEE: bool> {
    movelist: MoveList,
    index: usize,
    skip_ordering: bool,
    stage: Stage,
    tt_move: Move,
    killers: [Move; 3],
}

impl<const CAPTURES_ONLY: bool, const DO_SEE: bool> MovePicker<CAPTURES_ONLY, DO_SEE> {
    pub const fn new(tt_move: Move, killers: [Move; 3]) -> Self {
        Self { 
            movelist: MoveList::new(), 
            index: 0, 
            skip_ordering: false, 
            stage: Stage::TTMove,
<<<<<<< HEAD
            killers,
=======
            tt_move,
>>>>>>> 0eea4618
        }
    }

    pub fn moves_made(&self) -> &[MoveListEntry] {
        &self.movelist.moves[..self.index]
    }
<<<<<<< HEAD
=======

    pub fn was_tried_lazily(&self, m: Move) -> bool {
        m == self.tt_move
    }
>>>>>>> 0eea4618
    
    /// Select the next move to try. Usually executes one iteration of partial insertion sort.
    pub fn next(&mut self, position: &mut Board, t: &ThreadData) -> Option<MoveListEntry> {
        if self.stage == Stage::TTMove {
            self.stage = Stage::GenerateMoves;
            if position.is_pseudo_legal(self.tt_move) {
                return Some(MoveListEntry { mov: self.tt_move, score: TT_MOVE_SCORE });
            }
        }
        if self.stage == Stage::GenerateMoves {
            self.stage = Stage::YieldMoves;
            if CAPTURES_ONLY {
                position.generate_captures(&mut self.movelist);
                for entry in &mut self.movelist.moves[..self.movelist.count] {
                    entry.score = Self::score_capture(t, position, entry.mov);
                }
            } else {
                position.generate_moves(&mut self.movelist);
                for entry in &mut self.movelist.moves[..self.movelist.count] {
                    let m = entry.mov;
                    let score = if m.is_quiet() {
                        Self::score_quiet(&self.killers, t, position, m)
                    } else {
                        Self::score_capture(t, position, m)
                    };
                    entry.score = score;
                }
            }
        }
        // If we have already tried all moves, return None.
        if self.index == self.movelist.count {
            return None;
        } else if self.skip_ordering {
            // If we are skipping ordering, just return the next move.
            let entry = unsafe { self.movelist.moves.get_unchecked_mut(self.index) };
            entry.score = 0;
            self.index += 1;
<<<<<<< HEAD
            if entry.mov == self.tt_move {
                return self.next(position, t);
=======
            if self.was_tried_lazily(m.entry) {
                return self.next(position);
>>>>>>> 0eea4618
            }
            return Some(*entry);
        }

        // SAFETY: self.index is always in bounds.
        let mut best_score = unsafe { self.movelist.moves.get_unchecked(self.index).score };
        let mut best_num = self.index;

        // find the best move in the unsorted portion of the movelist.
        for index in self.index + 1..self.movelist.count {
            // SAFETY: self.count is always less than 256, and self.index is always in bounds.
            let score = unsafe { self.movelist.moves.get_unchecked(index).score };
            if score > best_score {
                best_score = score;
                best_num = index;
            }
        }

        debug_assert!(self.index < self.movelist.count);
        debug_assert!(best_num < self.movelist.count);
        debug_assert!(best_num >= self.index);

        // SAFETY: best_num is drawn from self.index..self.count, which is always in bounds.
        let &m = unsafe { self.movelist.moves.get_unchecked(best_num) };

        // swap the best move with the first unsorted move.
        // SAFETY: best_num is drawn from self.index..self.count, which is always in bounds.
        // and self.index is always in bounds.
        unsafe {
            *self.movelist.moves.get_unchecked_mut(best_num) = *self.movelist.moves.get_unchecked(self.index);
        }

        self.index += 1;

<<<<<<< HEAD
        if m.mov == self.tt_move {
            self.next(position, t)
=======
        if self.was_tried_lazily(m.entry) {
            self.next(position)
>>>>>>> 0eea4618
        } else {
            Some(m)
        }
    }

    pub fn score_entry(killers: &[Move; 3], t: &ThreadData, pos: &Board, entry: &mut MoveListEntry) -> i32 {
        if entry.score != MoveList::UNSCORED {
            return entry.score;
        }
        let m = entry.mov;
        let score = if m.is_quiet() {
            Self::score_quiet(killers, t, pos, m)
        } else {
            Self::score_capture(t, pos, m)
        };
        entry.score = score;
        score
    }

    pub fn score_quiet(killers: &[Move; 3], t: &ThreadData, pos: &Board, m: Move) -> i32 {
        if killers[0] == m {
            FIRST_ORDER_KILLER_SCORE
        } else if killers[1] == m {
            SECOND_ORDER_KILLER_SCORE
        } else if t.is_countermove(pos, m) {
            // move that refuted the previous move
            COUNTER_MOVE_SCORE
        } else if killers[2] == m {
            // killer from two moves ago
            THIRD_ORDER_KILLER_SCORE
        } else {
            let history = t.history_score(pos, m);
            let followup_history = t.followup_history_score(pos, m);
            history + followup_history
        }
    }

    pub fn score_capture(_t: &ThreadData, pos: &Board, m: Move) -> i32 {
        if m.is_promo() {
            let mut score = lookups::get_mvv_lva_score(m.promotion(), PAWN);
            if !DO_SEE || pos.static_exchange_eval(m, MOVEGEN_SEE_THRESHOLD) {
                score += WINNING_CAPTURE_SCORE;
            }
            score
        } else if m.is_ep() {
            let mut score = 1050; // the score for PxP in MVVLVA
            if !DO_SEE || pos.static_exchange_eval(m, MOVEGEN_SEE_THRESHOLD) {
                score += WINNING_CAPTURE_SCORE;
            }
            score
        } else {
            let mut score = lookups::get_mvv_lva_score(m.capture(), pos.piece_at(m.from()));
            if !DO_SEE || pos.static_exchange_eval(m, MOVEGEN_SEE_THRESHOLD) {
                score += WINNING_CAPTURE_SCORE;
            }
            score
        }
    }
}<|MERGE_RESOLUTION|>--- conflicted
+++ resolved
@@ -33,24 +33,18 @@
             index: 0, 
             skip_ordering: false, 
             stage: Stage::TTMove,
-<<<<<<< HEAD
             killers,
-=======
             tt_move,
->>>>>>> 0eea4618
         }
     }
 
     pub fn moves_made(&self) -> &[MoveListEntry] {
         &self.movelist.moves[..self.index]
     }
-<<<<<<< HEAD
-=======
 
     pub fn was_tried_lazily(&self, m: Move) -> bool {
         m == self.tt_move
     }
->>>>>>> 0eea4618
     
     /// Select the next move to try. Usually executes one iteration of partial insertion sort.
     pub fn next(&mut self, position: &mut Board, t: &ThreadData) -> Option<MoveListEntry> {
@@ -88,13 +82,8 @@
             let entry = unsafe { self.movelist.moves.get_unchecked_mut(self.index) };
             entry.score = 0;
             self.index += 1;
-<<<<<<< HEAD
             if entry.mov == self.tt_move {
                 return self.next(position, t);
-=======
-            if self.was_tried_lazily(m.entry) {
-                return self.next(position);
->>>>>>> 0eea4618
             }
             return Some(*entry);
         }
@@ -129,13 +118,8 @@
 
         self.index += 1;
 
-<<<<<<< HEAD
-        if m.mov == self.tt_move {
+        if self.was_tried_lazily(m.mov) {
             self.next(position, t)
-=======
-        if self.was_tried_lazily(m.entry) {
-            self.next(position)
->>>>>>> 0eea4618
         } else {
             Some(m)
         }
